--- conflicted
+++ resolved
@@ -74,13 +74,8 @@
   "mypy<1.14",
   "poethepoet<1",
   "pyproject-fmt<2.6",
-<<<<<<< HEAD
   "ruff<0.9",
-  "validate-pyproject<0.23",
-=======
-  "ruff<0.8",
   "validate-pyproject<0.24",
->>>>>>> 26186e77
 ]
 release = [
   "build<2",
